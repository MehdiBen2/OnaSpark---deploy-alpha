--- conflicted
+++ resolved
@@ -1,141 +1,5 @@
-<<<<<<< HEAD
-# OnaSpark: Advanced Water Management and Incident Tracking Platform
-
-## Project Overview
-
-OnaSpark is a comprehensive water management system designed to provide robust solutions for water quality assessment, incident tracking, and organizational management. Developed with a focus on precision, efficiency, and scalability, the platform addresses critical challenges in water resource management.
-
-## Core Functionalities
-
-### Water Quality Evaluation System
-
-The water quality evaluation module is the cornerstone of OnaSpark, offering a sophisticated approach to monitoring and analyzing water parameters:
-
-#### Comprehensive Parameter Tracking
-
-OnaSpark monitors four critical categories of water quality parameters:
-
-1. **Microbiological Parameters**
-   - Detailed tracking of fecal coliforms
-   - Nematode egg count analysis
-   - Precise microbiological risk assessment
-
-2. **Physical Parameters**
-   - pH level monitoring
-   - Suspended matter (MES) analysis
-   - Electrical conductivity (CE) measurements
-
-3. **Chemical Parameters**
-   - Biochemical Oxygen Demand (DBO5)
-   - Chemical Oxygen Demand (DCO)
-   - Chloride concentration tracking
-
-4. **Toxic Element Detection**
-   - Heavy metal monitoring
-   - Trace element analysis
-   - Comprehensive toxicity assessment
-
-#### Classification and Reporting
-
-- Multi-tier water quality classification
-- Automated reporting system
-- Detailed trend analysis
-- Customizable visualization of water quality metrics
-
-### Zone and Organizational Management
-
-OnaSpark provides a robust framework for managing complex organizational structures:
-
-#### Hierarchical Structure Management
-
-- Flexible zone and unit organization
-- Multi-level administrative hierarchy
-- Granular access control
-- Dynamic unit and zone assignment
-
-#### Key Management Features
-
-- Centralized zone configuration
-- Detailed unit tracking
-- Geographic and administrative mapping
-- Scalable organizational modeling
-
-### Incident Management and Tracking
-
-A comprehensive incident management system designed for rapid response and detailed documentation:
-
-#### Incident Lifecycle Management
-
-- Incident creation and categorization
-- Real-time status tracking
-- Detailed reporting mechanisms
-- Performance metrics and analytics
-
-#### Advanced Incident Features
-
-- Multi-level priority setting
-- Automated notification systems
-- Historical incident analysis
-- Integrated resolution workflows
-
-## Technical Architecture
-
-### Backend Technologies
-- Framework: Flask
-- Database: SQLAlchemy with SQLite
-- Authentication: Flask-Login
-- Migration: Flask-Migrate
-
-### Frontend
-- Templating: Jinja2
-- Responsive Design
-- Multilingual Support
-
-## User Roles and Permissions
-
-1. **System Administrator**
-   - Full system access
-   - User and role management
-   - Global configuration
-
-2. **Zone Manager**
-   - Area-specific administrative rights
-   - Comprehensive zone oversight
-   - Incident and water quality management within assigned zones
-
-3. **Unit Manager**
-   - Detailed unit-level control
-   - Localized incident tracking
-   - Water quality monitoring for specific units
-
-4. **Standard User**
-   - Limited access
-   - Restricted to assigned zones and units
-   - Basic reporting and tracking capabilities
-
-
-## Key Differentiators
-
-- Precision-driven water quality assessment
-- Flexible organizational management
-- Comprehensive incident tracking
-- Advanced multilevel access control
-- Scalable and extensible architecture
-
-## Future Roadmap
-
-- Advanced predictive analytics
-- IoT sensor integration
-- Machine learning-based anomaly detection
-- Enhanced reporting capabilities
-- Cloud synchronization
-
-
-Mehdi Benhenni
-=======
 # ONA SPARK - User Management Documentation
 
-![SPARK](https://github.com/user-attachments/assets/56dfc6c7-8d4e-40e5-9847-648df49d03bc)
 ## Système de Rôles et Permissions
 
 ### Types de Rôles
@@ -161,7 +25,6 @@
    - Accès limité à une unité spécifique dans une zone
    - L'administrateur doit assigner l'utilisateur à une zone puis à une unité
    - Les données sont récupérées depuis la base de données onadb.db
-
    - Restreint aux données de son unité uniquement
 
 5. **Utilisateur**
@@ -295,6 +158,4 @@
 3. **Tests d'Interface**
    - [ ] Affichage correct des champs
    - [ ] Messages d'erreur appropriés
-   - [ ] Réactivité de l'interface
-![onaBnotext](https://github.com/user-attachments/assets/685584d7-e3bc-4a82-924e-59dfe0d419fb)
->>>>>>> 7cc63bca
+   - [ ] Réactivité de l'interface